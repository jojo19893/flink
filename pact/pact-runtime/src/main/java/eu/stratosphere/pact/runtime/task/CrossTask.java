--- conflicted
+++ resolved
@@ -17,7 +17,6 @@
 
 import java.io.IOException;
 
-<<<<<<< HEAD
 import org.apache.commons.logging.Log;
 import org.apache.commons.logging.LogFactory;
 
@@ -31,8 +30,6 @@
 import eu.stratosphere.nephele.io.RecordWriter;
 import eu.stratosphere.nephele.io.UnionRecordReader;
 import eu.stratosphere.nephele.services.ServiceException;
-=======
->>>>>>> 3775fdca
 import eu.stratosphere.nephele.services.iomanager.IOManager;
 import eu.stratosphere.nephele.services.memorymanager.MemoryManager;
 import eu.stratosphere.pact.common.stubs.CrossStub;
@@ -77,57 +74,8 @@
 	 * @see eu.stratosphere.pact.runtime.task.AbstractPactTask#getNumberOfInputs()
 	 */
 	@Override
-<<<<<<< HEAD
-	public void invoke() throws Exception
-	{
-		if (LOG.isInfoEnabled())
-			LOG.info(getLogString("Start PACT code"));
-
-		// inner reader for nested loops
-		final Iterator<KeyValuePair<Key, Value>> innerInput;
-		// outer reader for nested loops
-		final Iterator<KeyValuePair<Key, Value>> outerInput;
-
-		// assign inner and outer readers according to local strategy decision
-		if (this.config.getLocalStrategy() == LocalStrategy.NESTEDLOOP_BLOCKED_OUTER_SECOND
-			|| this.config.getLocalStrategy() == LocalStrategy.NESTEDLOOP_STREAMED_OUTER_SECOND) {
-			innerInput = this.input1;
-			outerInput = this.input2;
-		} else if (this.config.getLocalStrategy() == LocalStrategy.NESTEDLOOP_BLOCKED_OUTER_FIRST
-			|| this.config.getLocalStrategy() == LocalStrategy.NESTEDLOOP_STREAMED_OUTER_FIRST) {
-			innerInput = this.input2;
-			outerInput = this.input1;
-		} else {
-			throw new RuntimeException("Invalid local strategy for CROSS: " + this.config.getLocalStrategy());
-		}
-
-		// obtain memory manager from task manager
-		final MemoryManager memoryManager = getEnvironment().getMemoryManager();
-		// obtain IO manager from task manager
-		final IOManager ioManager = getEnvironment().getIOManager();
-
-		// run nested loops strategy according to local strategy decision
-		if (this.config.getLocalStrategy() == LocalStrategy.NESTEDLOOP_BLOCKED_OUTER_FIRST
-			|| this.config.getLocalStrategy() == LocalStrategy.NESTEDLOOP_BLOCKED_OUTER_SECOND) {
-			// run blocked nested loop strategy
-			runBlocked(memoryManager, ioManager, innerInput, outerInput);
-		} else {
-			// run streaming nested loop strategy (this is an opportunistic
-			// choice!)
-			runStreamed(memoryManager, ioManager, innerInput, outerInput);
-		}
-
-		if(!this.taskCanceled) {
-			if (LOG.isInfoEnabled())
-				LOG.info(getLogString("Finished PACT code"));
-		} else {
-			if (LOG.isWarnEnabled())
-				LOG.warn(getLogString("PACT code cancelled"));
-		}
-=======
 	public int getNumberOfInputs() {
 		return 2;
->>>>>>> 3775fdca
 	}
 
 	/* (non-Javadoc)
@@ -163,26 +111,6 @@
 		if (availableMemory < strategyMinMem) {
 			throw new RuntimeException(
 					"The Cross task was initialized with too little memory for local strategy "+
-<<<<<<< HEAD
-					this.config.getLocalStrategy()+" : " + this.availableMemory + " bytes." +
-				    "Required is at least " + strategyMinMem + " bytes.");
-		}
-
-		try {
-			// obtain stub implementation class
-			ClassLoader cl = LibraryCacheManager.getClassLoader(getEnvironment().getJobID());
-			Class<? extends CrossStub> stubClass = this.config.getStubClass(CrossStub.class, cl);
-			// obtain stub implementation instance
-			this.stub = stubClass.newInstance();
-			// configure stub instance
-			this.stub.configure(this.config.getStubParameters());
-		}
-		catch (IOException ioe) {
-			throw new RuntimeException("Library cache manager could not be instantiated.", ioe);
-		}
-		catch (ClassNotFoundException cnfe) {
-			throw new RuntimeException("Stub implementation class was not found.", cnfe);
-=======
 					config.getLocalStrategy()+" : " + availableMemory + " bytes." +
 				    "Required is at least " + strategyMinMem + " bytes.");
 		}
@@ -196,7 +124,6 @@
 		} else if (config.getLocalStrategy() == LocalStrategy.NESTEDLOOP_BLOCKED_OUTER_SECOND
 				|| config.getLocalStrategy() == LocalStrategy.NESTEDLOOP_STREAMED_OUTER_SECOND) {
 			
->>>>>>> 3775fdca
 		}
 		else {
 			throw new RuntimeException("Invalid local strategy for CROSS: " + config.getLocalStrategy());
@@ -224,100 +151,12 @@
 	@Override
 	public void run() throws Exception
 	{
-<<<<<<< HEAD
-		// create RecordDeserializer for first input
-		RecordDeserializer<KeyValuePair<Key, Value>> deserializer1 = new KeyValuePairDeserializer<Key, Value>(this.stub
-			.getFirstInKeyType(), this.stub.getFirstInValueType());
-		// create RecordDeserializer for second input
-		RecordDeserializer<KeyValuePair<Key, Value>> deserializer2 = new KeyValuePairDeserializer<Key, Value>(this.stub
-			.getSecondInKeyType(), this.stub.getSecondInValueType());
-
-		// determine distribution pattern of first input (id=0)
-		DistributionPattern dp1 = null;
-		switch (this.config.getInputShipStrategy(0)) {
-		case FORWARD:
-			// forward requires Pointwise DP
-			dp1 = new PointwiseDistributionPattern();
-			break;
-		case PARTITION_HASH:
-			// partition requires Bipartite DP
-			dp1 = new BipartiteDistributionPattern();
-			break;
-		case BROADCAST:
-			// broadcast requires Bipartite DP
-			dp1 = new BipartiteDistributionPattern();
-			break;
-		case SFR:
-			// sfr requires Bipartite DP
-			dp1 = new BipartiteDistributionPattern();
-			break;
-		default:
-			throw new RuntimeException("No input ship strategy provided for first input of CrossTask.");
-		}
-
-		// determine distribution pattern of second input (id=1)
-		DistributionPattern dp2 = null;
-		switch (this.config.getInputShipStrategy(1)) {
-		case FORWARD:
-			// forward requires Pointwise DP
-			dp2 = new PointwiseDistributionPattern();
-			break;
-		case PARTITION_HASH:
-			// partition requires Bipartite DP
-			dp2 = new BipartiteDistributionPattern();
-			break;
-		case BROADCAST:
-			// broadcast requires Bipartite DP
-			dp2 = new BipartiteDistributionPattern();
-			break;
-		case SFR:
-			// sfr requires Bipartite DP
-			dp2 = new BipartiteDistributionPattern();
-			break;
-		default:
-			throw new RuntimeException("No input ship strategy provided for second input of CrossTask.");
-		}
-
-		
-		
-		Reader reader1, reader2;
-		
-		// create reader for first input
-		final int groupSizeOne = this.config.getGroupSize(1);
-		if(groupSizeOne == 1) {
-			reader1 = new RecordReader<KeyValuePair<Key, Value>>(this, deserializer1, dp1);
-		} else {
-			RecordReader<KeyValuePair<Key, Value>>[] readers = new RecordReader[groupSizeOne];
-			for(int i = 0; i < groupSizeOne; ++i) {
-				readers[i] = new RecordReader<KeyValuePair<Key, Value>>(this, deserializer1, dp1);
-			}
-			reader1 = new UnionRecordReader<KeyValuePair<Key, Value>>(readers);
-		}
-
-		// create reader for second input
-		final int groupSizeTwo = this.config.getGroupSize(2);
-		if(groupSizeTwo == 1) {
-			reader2 = new RecordReader<KeyValuePair<Key, Value>>(this, deserializer2, dp2);
-		} else {
-			RecordReader<KeyValuePair<Key, Value>>[] readers = new RecordReader[groupSizeTwo];
-			for(int i = 0; i < groupSizeTwo; ++i) {
-				readers[i] = new RecordReader<KeyValuePair<Key, Value>>(this, deserializer2, dp2);
-			}
-			reader2 = new UnionRecordReader<KeyValuePair<Key, Value>>(readers);
-		}
-
-		// create reader of first input
-		this.input1 = new NepheleReaderIterator<KeyValuePair<Key, Value>>(reader1);
-		// create reader of second input
-		this.input2 = new NepheleReaderIterator<KeyValuePair<Key, Value>>(reader2);
-=======
 		if (runBlocked == true) {
 			runBlocked();
 		}
 		else {
 			runStreamed();
 		}
->>>>>>> 3775fdca
 	}
 
 	/* (non-Javadoc)
@@ -383,92 +222,7 @@
 		// blocked iterator for outer side
 		outerInput = null;
 
-<<<<<<< HEAD
-		try {
-			final boolean firstInputIsOuter;
-		
-			// obtain iterators according to local strategy decision
-			if (this.config.getLocalStrategy() == LocalStrategy.NESTEDLOOP_BLOCKED_OUTER_SECOND) {
-				// obtain spilling iterator (inner side) for first input
-				try {
-					innerInput = new SpillingResettableIterator<KeyValuePair<Key, Value>>(memoryManager, ioManager,
-						innerReader, this.availableMemory / 2, new KeyValuePairDeserializer<Key, Value>(this.stub.getFirstInKeyType(), this.stub
-							.getFirstInValueType()), this);
-					this.spillingResetIt = innerInput;
-				}
-				catch (MemoryAllocationException mae) {
-					throw new RuntimeException("Unable to obtain SpillingResettableIterator for first input", mae);
-				}
-				// obtain blocked iterator (outer side) for second input
-				try {
-					outerInput = new BlockResettableIterator<KeyValuePair<Key, Value>>(memoryManager,
-							outerReader,
-							this.availableMemory / 2, 1, new KeyValuePairDeserializer<Key, Value>(this.stub.getSecondInKeyType(), 
-								this.stub.getSecondInValueType()), this);
-					this.blockResetIt = outerInput;
-				}
-				catch (MemoryAllocationException mae) {
-					throw new RuntimeException("Unable to obtain BlockResettableIterator for second input", mae);
-				}
-				firstInputIsOuter = false;
-			}
-			else if (this.config.getLocalStrategy() == LocalStrategy.NESTEDLOOP_BLOCKED_OUTER_FIRST) {
-				// obtain spilling iterator (inner side) for second input
-				try {
-					innerInput = new SpillingResettableIterator<KeyValuePair<Key, Value>>(memoryManager, ioManager,
-						innerReader, this.availableMemory / 2, new KeyValuePairDeserializer<Key, Value>(this.stub.getSecondInKeyType(),
-							this.stub.getSecondInValueType()), this);
-					this.spillingResetIt = innerInput;
-				} catch (MemoryAllocationException mae) {
-					throw new RuntimeException("Unable to obtain SpillingResettableIterator for second input", mae);
-				}
-				// obtain blocked iterator (outer side) for second input
-				try {
-					outerInput = new BlockResettableIterator<KeyValuePair<Key, Value>>(memoryManager, outerReader,
-							this.availableMemory / 2, 1, new KeyValuePairDeserializer<Key, Value>(this.stub.getFirstInKeyType(), this.stub
-							.getFirstInValueType()), this);
-					this.blockResetIt = outerInput;
-				}
-				catch (MemoryAllocationException mae) {
-					throw new RuntimeException("Unable to obtain BlockResettableIterator for first input", mae);
-				}
-				firstInputIsOuter = true;
-			}
-			else {
-				throw new RuntimeException("Invalid local strategy for CrossTask: " + this.config.getLocalStrategy());
-			}
-	
-			// open spilling resettable iterator
-			try {
-				innerInput.open();
-			}
-			catch (ServiceException se) {
-				throw new RuntimeException("Unable to open SpillingResettableIterator", se);
-			}
-			catch (IOException ioe) {
-				throw new RuntimeException("Unable to open SpillingResettableIterator", ioe);
-			}
-			catch (InterruptedException ie) {
-				throw new RuntimeException("Unable to open SpillingResettableIterator", ie);
-			}
-			
-			// check if task was canceled while data was read
-			if (this.taskCanceled)
-				return;
-			
-			// open blocked resettable iterator
-			outerInput.open();
-	
-			if (LOG.isDebugEnabled()) {
-				LOG.debug(getLogString("SpillingResettable iterator obtained"));
-				LOG.debug(getLogString("BlockResettable iterator obtained"));
-			}
-	
-			// open stub implementation
-			this.stub.open();
-=======
 		final boolean firstInputIsOuter;
->>>>>>> 3775fdca
 	
 		// obtain iterators according to local strategy decision
 		if (this.config.getLocalStrategy() == LocalStrategy.NESTEDLOOP_BLOCKED_OUTER_SECOND) {
@@ -498,14 +252,6 @@
 		if (!this.running)
 			return;
 		
-<<<<<<< HEAD
-							// call cross() method of CrossStub depending on local strategy
-							if(firstInputIsOuter) {
-								this.stub.cross(outerPair.getKey(), outerPair.getValue(), innerPair.getKey(), innerPair.getValue(), this.output);
-							} else {
-								this.stub.cross(innerPair.getKey(), innerPair.getValue(), outerPair.getKey(), outerPair.getValue(), this.output);
-							}
-=======
 		// open blocked resettable iterator
 		outerInput.open();
 
@@ -525,7 +271,6 @@
 				while (this.running && innerInput.next(innerRecord)) {
 					// loop over the pairs in the current memory block
 					while (this.running && outerInput.next(outerRecord)) {
->>>>>>> 3775fdca
 	
 						// call cross() method of CrossStub depending on local strategy
 						if(firstInputIsOuter) {
@@ -590,91 +335,6 @@
 			// obtain repeatable iterator for second input
 			repeatableInput = new RepeatableMutableObjectIterator(outerReader);
 			
-<<<<<<< HEAD
-			if(this.config.getLocalStrategy() == LocalStrategy.NESTEDLOOP_STREAMED_OUTER_FIRST) {
-				// obtain spilling resettable iterator for first input
-				try {
-					innerInput = new SpillingResettableIterator<KeyValuePair<Key, Value>>(memoryManager, ioManager,
-						innerReader, this.availableMemory, new KeyValuePairDeserializer<Key, Value>(this.stub.getSecondInKeyType(), this.stub
-							.getSecondInValueType()), this);
-					this.spillingResetIt = innerInput;
-				} catch (MemoryAllocationException mae) {
-					throw new RuntimeException("Unable to obtain SpillingResettable iterator for inner side.", mae);
-				}
-				// obtain repeatable iterator for second input
-				outerInput = new RepeatableIterator(outerReader, this.stub.getFirstInKeyType(), this.stub.getFirstInValueType());
-				
-				firstInputIsOuter = true;
-			} else if(this.config.getLocalStrategy() == LocalStrategy.NESTEDLOOP_STREAMED_OUTER_SECOND) {
-				// obtain spilling resettable iterator for second input
-				try {
-					innerInput = new SpillingResettableIterator<KeyValuePair<Key, Value>>(memoryManager, ioManager,
-						innerReader, this.availableMemory, new KeyValuePairDeserializer<Key, Value>(this.stub.getFirstInKeyType(), this.stub
-							.getFirstInValueType()), this);
-					this.spillingResetIt = innerInput;
-				} catch (MemoryAllocationException mae) {
-					throw new RuntimeException("Unable to obtain SpillingResettable iterator for inner side.", mae);
-				}
-				// obtain repeatable iterator for first input
-				outerInput = new RepeatableIterator(outerReader, this.stub.getSecondInKeyType(), this.stub.getSecondInValueType());
-				
-				firstInputIsOuter = false;
-			} else {
-				throw new RuntimeException("Invalid local strategy for CrossTask: " + this.config.getLocalStrategy());
-			}
-			
-			// open spilling resettable iterator
-			try {
-				innerInput.open();
-			} catch (ServiceException se) {
-				throw new RuntimeException("Unable to open SpillingResettable iterator for inner side.", se);
-			} catch (IOException ioe) {
-				throw new RuntimeException("Unable to open SpillingResettable iterator for inner side.", ioe);
-			} catch (InterruptedException ie) {
-				throw new RuntimeException("Unable to open SpillingResettable iterator for inner side.", ie);
-			}
-			
-			
-			if (this.taskCanceled)
-				return;
-	
-			if (LOG.isDebugEnabled())
-				LOG.debug(getLogString("Resetable iterator obtained"));
-	
-			// open stub implementation
-			this.stub.open();
-			
-			// if (config.getLocalStrategy() == LocalStrategy.NESTEDLOOP_STREAMED_OUTER_SECOND) {
-			
-			// read streamed iterator of outer side
-			while (!this.taskCanceled && outerInput.hasNext()) {
-				// get outer pair
-				KeyValuePair outerPair = outerInput.next();
-	
-				// read spilled iterator of inner side
-				while (!this.taskCanceled && innerInput.hasNext()) {
-					// get inner pair
-					KeyValuePair innerPair = innerInput.next();
-	
-					// call cross() method of CrossStub depending on local strategy
-					if(firstInputIsOuter) {
-						this.stub.cross(outerPair.getKey(), outerPair.getValue(), innerPair.getKey(), innerPair.getValue(), this.output);
-					} else {
-						this.stub.cross(innerPair.getKey(), innerPair.getValue(), outerPair.getKey(), outerPair.getValue(), this.output);
-					}
-					
-					outerPair = outerInput.repeatLast();
-				}
-				// reset spilling resettable iterator of inner side
-				if(!this.taskCanceled && outerInput.hasNext()) {
-					innerInput.reset();
-				}
-			}
-			
-			// close stub implementation
-			this.stub.close();
-		
-=======
 			firstInputIsOuter = true;
 		} else if(config.getLocalStrategy() == LocalStrategy.NESTEDLOOP_STREAMED_OUTER_SECOND) {
 			// obtain spilling resettable iterator for second input
@@ -686,7 +346,6 @@
 			firstInputIsOuter = false;
 		} else {
 			throw new RuntimeException("Invalid local strategy for CrossTask: " + config.getLocalStrategy());
->>>>>>> 3775fdca
 		}
 		
 		// open spilling resettable iterator
